--- conflicted
+++ resolved
@@ -31,10 +31,7 @@
 	corev1 "k8s.io/api/core/v1"
 	metav1 "k8s.io/apimachinery/pkg/apis/meta/v1"
 	"k8s.io/client-go/tools/record"
-<<<<<<< HEAD
-=======
 	"k8s.io/utils/ptr"
->>>>>>> 2a4d4342
 	"sigs.k8s.io/controller-runtime/pkg/client"
 
 	infrav1 "sigs.k8s.io/cluster-api-provider-aws/v2/api/v1beta2"
@@ -127,7 +124,6 @@
 			}},
 		}}})
 		g.Expect(err).To(BeNil())
-<<<<<<< HEAD
 		cs.Cluster = &clusterv1.Cluster{
 			ObjectMeta: metav1.ObjectMeta{
 				Name:      "test-cluster",
@@ -137,12 +133,10 @@
 			Annotations: map[string]string{
 				scope.KubeconfigReadyAnnotation: "true", // skip call to workload cluster to prove working control plane node
 			},
-=======
-		cs.Cluster = &clusterv1.Cluster{ObjectMeta: metav1.ObjectMeta{Name: "test-cluster"}}
+		}		
 		cs.AWSCluster.Spec.NetworkSpec.VPC = infrav1.VPCSpec{
 			ID:        "vpc-exists",
 			CidrBlock: "10.0.0.0/16",
->>>>>>> 2a4d4342
 		}
 		cs.AWSCluster.Status.Network.APIServerELB.DNSName = DNSName
 		cs.AWSCluster.Spec.ControlPlaneLoadBalancer = &infrav1.AWSLoadBalancerSpec{
@@ -462,11 +456,7 @@
 				},
 				Spec: clusterv1.MachineSpec{
 					Bootstrap: clusterv1.Bootstrap{
-<<<<<<< HEAD
 						DataSecretName: aws.String("bootstrap-data"),
-=======
-						DataSecretName: ptr.To[string]("bootstrap-data"),
->>>>>>> 2a4d4342
 					},
 				},
 			},
