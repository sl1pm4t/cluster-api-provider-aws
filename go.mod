--- conflicted
+++ resolved
@@ -40,15 +40,9 @@
 	github.com/sirupsen/logrus v1.9.3
 	github.com/spf13/cobra v1.8.1
 	github.com/spf13/pflag v1.0.6-0.20210604193023-d5e0c0615ace
-<<<<<<< HEAD
-	github.com/zgalor/weberr v0.6.0
+	github.com/zgalor/weberr v0.8.2
 	golang.org/x/crypto v0.25.0
 	golang.org/x/text v0.16.0
-=======
-	github.com/zgalor/weberr v0.8.2
-	golang.org/x/crypto v0.22.0
-	golang.org/x/text v0.14.0
->>>>>>> dff4d6cf
 	gopkg.in/yaml.v2 v2.4.0
 	k8s.io/api v0.29.3
 	k8s.io/apiextensions-apiserver v0.29.3
@@ -211,15 +205,9 @@
 	golang.org/x/exp v0.0.0-20230905200255-921286631fa9 // indirect
 	golang.org/x/net v0.25.0 // indirect
 	golang.org/x/oauth2 v0.19.0 // indirect
-<<<<<<< HEAD
 	golang.org/x/sync v0.7.0 // indirect
 	golang.org/x/sys v0.22.0 // indirect
 	golang.org/x/term v0.22.0 // indirect
-=======
-	golang.org/x/sync v0.6.0 // indirect
-	golang.org/x/sys v0.22.0 // indirect
-	golang.org/x/term v0.19.0 // indirect
->>>>>>> dff4d6cf
 	golang.org/x/time v0.5.0 // indirect
 	golang.org/x/tools v0.21.1-0.20240508182429-e35e4ccd0d2d // indirect
 	gomodules.xyz/jsonpatch/v2 v2.4.0 // indirect
